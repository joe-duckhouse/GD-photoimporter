--- conflicted
+++ resolved
@@ -114,20 +114,14 @@
         if (shouldRetryUpload) {
           pageToken = requestToken || '';
           offset = i;
-<<<<<<< HEAD
           logProgressIfNeeded();
-=======
->>>>>>> f48a3b53
           stop = true;
           break;
         }
 
         logNonRetryableUploadFailure_(sheet, fileId, name, mime, uploadErrorMessage, uploadedMap);
         offset = i + 1;
-<<<<<<< HEAD
         logProgressIfNeeded();
-=======
->>>>>>> f48a3b53
         continue;
       }
 
@@ -146,15 +140,12 @@
         var logResult = logBatchResults_(sheet, pendingLogs, batchResult, uploadedMap);
         uploaded += logResult.successes;
 
-<<<<<<< HEAD
         if (logResult.successes > 0) {
           Logger.log('Batch uploaded ' + logResult.successes + ' item(s). Total uploaded this run: ' + uploaded + '.');
         } else if (!logResult.retryableIndexes.length && !logResult.skippedDetails.length) {
           Logger.log('Batch completed with no successful uploads. Total uploaded this run: ' + uploaded + '.');
         }
 
-=======
->>>>>>> f48a3b53
         for (var s = 0; s < logResult.skippedDetails.length; s++) {
           var skippedDetail = logResult.skippedDetails[s];
           Logger.log('Skipping item after non-retryable batchCreate error for "' + skippedDetail.name + '": ' + skippedDetail.message);
@@ -198,15 +189,12 @@
     var remainingLog = logBatchResults_(sheet, pendingLogs, remainingResult, uploadedMap);
     uploaded += remainingLog.successes;
 
-<<<<<<< HEAD
     if (remainingLog.successes > 0) {
       Logger.log('Final batch uploaded ' + remainingLog.successes + ' item(s). Total uploaded this run: ' + uploaded + '.');
     } else if (!remainingLog.retryableIndexes.length && !remainingLog.skippedDetails.length) {
       Logger.log('Final batch completed with no successful uploads. Total uploaded this run: ' + uploaded + '.');
     }
 
-=======
->>>>>>> f48a3b53
     for (var rs = 0; rs < remainingLog.skippedDetails.length; rs++) {
       var skippedFinal = remainingLog.skippedDetails[rs];
       Logger.log('Skipping item after non-retryable batchCreate error for "' + skippedFinal.name + '": ' + skippedFinal.message);
@@ -333,7 +321,6 @@
       ids.push(res.mediaItem.id);
       errors[i] = null;
       continue;
-<<<<<<< HEAD
     }
 
     var status = res.status || {};
@@ -352,8 +339,6 @@
         ids[j] = null;
         errors[j] = { code: null, message: 'No result returned for media item.', status: {} };
       }
-=======
->>>>>>> f48a3b53
     }
 
     var status = res.status || {};
@@ -366,7 +351,6 @@
     };
   }
 
-<<<<<<< HEAD
   return { ids: ids, errors: errors };
 }
 
@@ -374,18 +358,6 @@
   if (!mime) return false;
   var normalized = String(mime).toLowerCase();
   return !!SUPPORTED_MIME_TYPE_LOOKUP[normalized];
-=======
-  if (results.length < items.length) {
-    for (var j = results.length; j < items.length; j++) {
-      if (typeof errors[j] === 'undefined') {
-        ids[j] = null;
-        errors[j] = { code: null, message: 'No result returned for media item.', status: {} };
-      }
-    }
-  }
-
-  return { ids: ids, errors: errors };
->>>>>>> f48a3b53
 }
 
 function listAlbums_() {
