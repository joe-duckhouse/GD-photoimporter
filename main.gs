--- conflicted
+++ resolved
@@ -7,12 +7,6 @@
 var LOG_SHEET_NAME = 'Log';
 var HEADERS = ['fileId', 'name', 'mimeType', 'uploadedAt', 'mediaItemId'];
 var PHOTOS_BATCH_LIMIT = 50; // Google Photos batchCreate limit
-<<<<<<< HEAD
-var UPLOAD_QUEUE_SIZE = 8; // how many upload requests to pipeline at once
-var EXCLUDED_EXTENSIONS = ['.sis', '.sil', '.sim', '.bmp'];
-var MAX_IMAGE_BYTES = 200 * 1024 * 1024; // Photos still-image upload cap
-=======
->>>>>>> 41361261
 
 /* ===== ENTRYPOINT ===== */
 // Requires enabling the Advanced Drive Service (Drive API v2) for this project.
@@ -38,118 +32,6 @@
   var fetchLimit = Math.min(BATCH_SIZE, 100); // Drive API maxResults cap
   var batchItems = [];
   var pendingLogs = [];
-<<<<<<< HEAD
-  var uploadQueue = [];
-  var stop = false;
-
-  function processDrainedUploads_(drained) {
-    for (var j = 0; j < drained.length; j++) {
-      var record = drained[j];
-      var entry = record.entry;
-      if (!record.token) {
-        Logger.log('Upload failed for Drive file ' + entry.fileId + ' (' + entry.name + '), will retry on next run.');
-        Utilities.sleep(500);
-        continue;
-      }
-      batchItems.push({
-        description: 'From Drive: ' + entry.name,
-        simpleMediaItem: { uploadToken: record.token }
-      });
-      pendingLogs.push([entry.fileId, entry.name, entry.mime, entry.loggedAt, null]);
-    }
-  }
-
-  function maybeFlushUploadQueue_(force) {
-    if (!uploadQueue.length) return;
-    if (!force && uploadQueue.length < UPLOAD_QUEUE_SIZE) return;
-    var drained = drainUploadQueue_(uploadQueue);
-    processDrainedUploads_(drained);
-  }
-
-  while (!stop && uploaded < BATCH_SIZE) {
-    var requestToken = pageToken || null;
-    var resp = Drive.Files.list({
-      q: "mimeType contains 'image/' and trashed = false and mimeType != 'image/bmp'",
-      orderBy: 'modifiedDate asc, title asc',
-      maxResults: fetchLimit,
-      pageToken: requestToken,
-      fields: 'nextPageToken,items(id,title,originalFilename,mimeType,fileSize)'
-    });
-
-    var files = resp.items || [];
-    if (!files.length) {
-      pageToken = resp.nextPageToken || '';
-      offset = 0;
-      if (!pageToken) stop = true;
-      continue;
-    }
-
-    for (var i = offset; i < files.length; i++) {
-      var meta = files[i];
-      var fileId = meta.id;
-      if (uploadedMap[fileId]) {
-        offset = i + 1;
-        continue;
-      }
-
-      var mime = meta.mimeType || '';
-      if (!mime || mime.indexOf('image/') !== 0) {
-        offset = i + 1;
-        continue;
-      }
-
-      var name = meta.title || meta.originalFilename || fileId;
-      if (shouldSkipBySize_(meta.fileSize)) {
-        Logger.log('Skipping Drive file ' + fileId + ' (' + name + ') due to size > ' + MAX_IMAGE_BYTES + ' bytes.');
-        offset = i + 1;
-        continue;
-      }
-      if (shouldExcludeFile_(name, mime)) {
-        Logger.log('Skipping Drive file ' + fileId + ' (' + name + ') due to excluded type.');
-        offset = i + 1;
-        continue;
-      }
-
-      seen++;
-
-      var blob = DriveApp.getFileById(fileId).getBlob();
-      uploadQueue.push({
-        fileId: fileId,
-        name: name,
-        mime: mime,
-        blob: blob,
-        loggedAt: new Date()
-      });
-      maybeFlushUploadQueue_(false);
-
-      if (uploaded + pendingLogs.length + uploadQueue.length >= BATCH_SIZE ||
-          batchItems.length + uploadQueue.length >= PHOTOS_BATCH_LIMIT) {
-        maybeFlushUploadQueue_(true);
-      }
-
-      if (batchItems.length >= PHOTOS_BATCH_LIMIT ||
-          (uploaded + pendingLogs.length) >= BATCH_SIZE) {
-        var ids = createMediaItemsBatch_(batchItems, albumId);
-        if (ids === null) throw new Error('Failed to create Google Photos media items.');
-        var newlyUploaded = logBatchResults_(sheet, pendingLogs, ids, uploadedMap);
-        uploaded += newlyUploaded;
-        Logger.log('Uploaded batch: ' + newlyUploaded + ' (total this run: ' + uploaded + ')');
-        batchItems = [];
-        pendingLogs = [];
-      }
-
-      offset = i + 1;
-
-      if (uploaded >= BATCH_SIZE) {
-        maybeFlushUploadQueue_(true);
-        offset = i + 1;
-        pageToken = requestToken || '';
-        stop = true;
-        break;
-      }
-    }
-
-=======
   var stop = false;
 
   while (!stop && uploaded < BATCH_SIZE) {
@@ -218,7 +100,6 @@
       }
     }
 
->>>>>>> 41361261
     if (stop || uploaded >= BATCH_SIZE) break;
 
     pageToken = resp.nextPageToken || '';
@@ -228,20 +109,10 @@
     }
   }
 
-<<<<<<< HEAD
-  maybeFlushUploadQueue_(true);
-  if (batchItems.length) {
-    var remainingIds = createMediaItemsBatch_(batchItems, albumId);
-    if (remainingIds === null) throw new Error('Failed to create Google Photos media items.');
-    var finalUploaded = logBatchResults_(sheet, pendingLogs, remainingIds, uploadedMap);
-    uploaded += finalUploaded;
-    Logger.log('Uploaded final batch: ' + finalUploaded + ' (total this run: ' + uploaded + ')');
-=======
   if (batchItems.length) {
     var remainingIds = createMediaItemsBatch_(batchItems, albumId);
     if (remainingIds === null) throw new Error('Failed to create Google Photos media items.');
     uploaded += logBatchResults_(sheet, pendingLogs, remainingIds, uploadedMap);
->>>>>>> 41361261
   }
 
   saveDriveCursor_(pageToken, offset);
@@ -429,18 +300,10 @@
 function getDriveCursor_() {
   var props = PropertiesService.getScriptProperties();
   var token = props.getProperty('DRIVE_CURSOR_TOKEN');
-<<<<<<< HEAD
-  var index = Number(props.getProperty('DRIVE_CURSOR_INDEX'));
-  if (isNaN(index)) index = 0;
-  return {
-    pageToken: token || '',
-    index: index
-=======
   var index = props.getProperty('DRIVE_CURSOR_INDEX');
   return {
     pageToken: token || '',
     index: index ? Number(index) : 0
->>>>>>> 41361261
   };
 }
 
@@ -452,11 +315,7 @@
     return;
   }
   props.setProperty('DRIVE_CURSOR_TOKEN', pageToken || '');
-<<<<<<< HEAD
-  props.setProperty('DRIVE_CURSOR_INDEX', String(index || 0));
-=======
   props.setProperty('DRIVE_CURSOR_INDEX', index || 0);
->>>>>>> 41361261
 }
 
 /* ===== CACHE HELPERS ===== */
