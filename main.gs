/**
 * SIMPLE, ROBUST DRIVE TO GOOGLE PHOTOS UPLOADER (ES5 syntax).
 *
 * The script is designed to run inside Google Apps Script.  It scans Google Drive
 * for supported image files and uploads them to Google Photos, keeping track of
 * progress in a spreadsheet so reruns only handle new work.
 */

/* ===== CONFIG ===== */
// Global configuration values for the sync run.  Adjust the options below to
// fit your Drive folder structure and upload cadence.
var BATCH_SIZE = 200; // how many images to upload per run
var ALBUM_NAME = 'From Google Drive';
var LOG_SPREADSHEET_NAME = 'Drive to Photos Upload Log'; // spreadsheet title
var LOG_SHEET_NAME = 'Log';
var HEADERS = ['fileId', 'name', 'mimeType', 'uploadedAt', 'mediaItemId'];
var PHOTOS_BATCH_LIMIT = 50; // Google Photos batchCreate limit
var PROGRESS_LOG_INTERVAL = 10; // how often to log progress while scanning Drive
<<<<<<< HEAD
var MAX_RUNTIME_MS = 5 * 60 * 1000; // exit early so Apps Script triggers stay healthy
=======
>>>>>>> a11cfed2
/** MIME types that are eligible for upload to Google Photos. */
var SUPPORTED_MIME_TYPES = [
  'image/jpeg',
  'image/png',
  'image/webp',
  'image/heic',
  'image/heif',
  'image/avif'
];
/** Fast lookup table built from the allowlist above. */
var SUPPORTED_MIME_TYPE_LOOKUP = (function () {
  var lookup = {};
  for (var i = 0; i < SUPPORTED_MIME_TYPES.length; i++) {
    lookup[SUPPORTED_MIME_TYPES[i].toLowerCase()] = true;
  }
  return lookup;
})();

/* ===== ENTRYPOINT ===== */
/**
 * Main entry point for the sync job.
 *
 * Requires enabling the Advanced Drive Service (Drive API v2) and the Google
 * Photos Library API.  Each invocation resumes from the persisted Drive cursor
 * and uploads images to the configured album until BATCH_SIZE items have been
 * processed or a retryable error occurs.
 */
// Requires enabling the Advanced Drive Service (Drive API v2) for this project.
function runDriveToPhotosSync() {
  var sheet = getLogSheet_();
  ensureHeaders_(sheet);

  var uploadedMap = buildUploadedMap_(sheet);

  var albumId = getCachedAlbumId_();
  if (!albumId) {
    albumId = getOrCreateAlbum_(ALBUM_NAME);
    if (!albumId) throw new Error('Could not create or fetch album: ' + ALBUM_NAME);
    cacheAlbumId_(albumId);
  }

  var cursor = getDriveCursor_();
  var pageToken = cursor.pageToken;
  var offset = cursor.index;

  var uploaded = 0;
  var seen = 0;
  var fetchLimit = Math.min(BATCH_SIZE, 100); // Drive API maxResults cap
  var batchItems = [];
  var pendingLogs = [];
  var pendingCursorRefs = [];
  var stop = false;
  var skippedAlreadyLogged = 0;
  var skippedUnsupportedMime = 0;
  var processed = 0;
  var lastProgressLogCount = 0;
<<<<<<< HEAD
  var startTimeMs = new Date().getTime();
  var lastPersistedToken = pageToken || '';
  var lastPersistedIndex = offset || 0;

  /** Safely persists the cursor only when there is no in-flight upload work. */
  function maybePersistCursor(currentToken, currentIndex) {
    if (batchItems.length || pendingLogs.length) return;
    if (currentToken === lastPersistedToken && currentIndex === lastPersistedIndex) return;
    saveDriveCursor_(currentToken, currentIndex);
    lastPersistedToken = currentToken;
    lastPersistedIndex = currentIndex;
  }
=======
>>>>>>> a11cfed2

  Logger.log('Starting sync. Existing cursor: pageToken=' + (pageToken ? 'set' : 'unset') + ', index=' + offset + '.');

  /** Logs periodic progress updates so long runs surface activity. */
  function logProgressIfNeeded() {
    if (processed === 0) return;
    if (processed === 1 || processed - lastProgressLogCount >= PROGRESS_LOG_INTERVAL) {
      Logger.log('Progress: Processed ' + processed + ' item(s) this run (Uploaded: ' + uploaded + ', Pending: ' + pendingLogs.length + ', Skipped existing: ' + skippedAlreadyLogged + ', Skipped unsupported: ' + skippedUnsupportedMime + ').');
      lastProgressLogCount = processed;
    }
  }

  while (!stop && uploaded < BATCH_SIZE) {
    if (new Date().getTime() - startTimeMs >= MAX_RUNTIME_MS) {
      Logger.log('Stopping early to avoid Apps Script execution timeout. Progress saved.');
      stop = true;
      break;
    }

    var requestToken = pageToken || null;
    var resp = Drive.Files.list({
      q: getDriveMimeFilterQuery_(),
      orderBy: 'modifiedDate asc, title asc',
      maxResults: fetchLimit,
      pageToken: requestToken
    });

    var files = resp.items || [];
    if (!files.length) {
      pageToken = resp.nextPageToken || '';
      offset = 0;
      maybePersistCursor(pageToken, offset);
      if (!pageToken) stop = true;
      continue;
    }

    for (var i = offset; i < files.length; i++) {
      var meta = files[i];
      processed++;
      var fileId = meta.id;
      if (uploadedMap[fileId]) {
        offset = i + 1;
        skippedAlreadyLogged++;
        logProgressIfNeeded();
<<<<<<< HEAD
        maybePersistCursor(requestToken || '', offset);
=======
>>>>>>> a11cfed2
        continue;
      }

      var mime = meta.mimeType || '';
      if (!isSupportedMimeType_(mime)) {
        offset = i + 1;
        skippedUnsupportedMime++;
        logProgressIfNeeded();
<<<<<<< HEAD
        maybePersistCursor(requestToken || '', offset);
=======
>>>>>>> a11cfed2
        continue;
      }

      seen++;
      logProgressIfNeeded();

      var name = meta.title || meta.originalFilename || fileId;
      var blob = DriveApp.getFileById(fileId).getBlob();
      var upload = uploadToPhotos_(blob, name);
      if (!upload.token) {
        var uploadErrorMessage = (upload.error && upload.error.message) ? upload.error.message : 'Unknown error';
        Logger.log('Upload failed for "' + name + '": ' + uploadErrorMessage);
        var shouldRetryUpload = !upload.error || upload.error.retryable !== false;
        if (shouldRetryUpload) {
          pageToken = requestToken || '';
          offset = i;
          logProgressIfNeeded();
          stop = true;
          break;
        }

        logNonRetryableUploadFailure_(sheet, fileId, name, mime, uploadErrorMessage, uploadedMap);
        offset = i + 1;
        logProgressIfNeeded();
<<<<<<< HEAD
        maybePersistCursor(requestToken || '', offset);
=======
>>>>>>> a11cfed2
        continue;
      }

      batchItems.push({
        description: 'From Drive: ' + name,
        simpleMediaItem: { uploadToken: upload.token }
      });
      pendingLogs.push([fileId, name, mime, new Date(), null]);
      pendingCursorRefs.push({ pageToken: requestToken || '', index: i });

      offset = i + 1;

      if (batchItems.length === PHOTOS_BATCH_LIMIT || uploaded + pendingLogs.length >= BATCH_SIZE) {
        var batchResult = createMediaItemsBatch_(batchItems, albumId);
        if (batchResult === null) throw new Error('Failed to create Google Photos media items.');
        var logResult = logBatchResults_(sheet, pendingLogs, batchResult, uploadedMap);
        uploaded += logResult.successes;

        if (logResult.successes > 0) {
          Logger.log('Batch uploaded ' + logResult.successes + ' item(s). Total uploaded this run: ' + uploaded + '.');
        } else if (!logResult.retryableIndexes.length && !logResult.skippedDetails.length) {
          Logger.log('Batch completed with no successful uploads. Total uploaded this run: ' + uploaded + '.');
        }

        for (var s = 0; s < logResult.skippedDetails.length; s++) {
          var skippedDetail = logResult.skippedDetails[s];
          Logger.log('Skipping item after non-retryable batchCreate error for "' + skippedDetail.name + '": ' + skippedDetail.message);
        }

        if (logResult.retryableIndexes.length) {
          var failureIndex = logResult.retryableIndexes[0];
          var cursorRef = pendingCursorRefs[failureIndex];
          var failureMessage = getBatchErrorMessage_(batchResult.errors, failureIndex);
          Logger.log('Stopping after batchCreate error for "' + pendingLogs[failureIndex][1] + '": ' + failureMessage);
          pageToken = cursorRef ? cursorRef.pageToken : requestToken || '';
          offset = cursorRef ? cursorRef.index : i;
          stop = true;
        }
        batchItems = [];
        pendingLogs = [];
        pendingCursorRefs = [];
<<<<<<< HEAD
        maybePersistCursor(pageToken, offset);
        if (stop) break;
      }

      if (new Date().getTime() - startTimeMs >= MAX_RUNTIME_MS) {
        Logger.log('Stopping early within page to avoid Apps Script timeout. Progress saved.');
        pageToken = requestToken || '';
        offset = i + 1;
        stop = true;
        break;
=======
        if (stop) break;
>>>>>>> a11cfed2
      }

      if (uploaded >= BATCH_SIZE) {
        offset = i + 1;
        pageToken = requestToken || '';
        stop = true;
        break;
      }
    }

    if (stop || uploaded >= BATCH_SIZE) break;

    pageToken = resp.nextPageToken || '';
    offset = 0;
    maybePersistCursor(pageToken, offset);
    if (!pageToken) {
      stop = true;
    }
  }

  if (batchItems.length) {
    var remainingResult = createMediaItemsBatch_(batchItems, albumId);
    if (remainingResult === null) throw new Error('Failed to create Google Photos media items.');
    var remainingLog = logBatchResults_(sheet, pendingLogs, remainingResult, uploadedMap);
    uploaded += remainingLog.successes;

    if (remainingLog.successes > 0) {
      Logger.log('Final batch uploaded ' + remainingLog.successes + ' item(s). Total uploaded this run: ' + uploaded + '.');
    } else if (!remainingLog.retryableIndexes.length && !remainingLog.skippedDetails.length) {
      Logger.log('Final batch completed with no successful uploads. Total uploaded this run: ' + uploaded + '.');
    }

    for (var rs = 0; rs < remainingLog.skippedDetails.length; rs++) {
      var skippedFinal = remainingLog.skippedDetails[rs];
      Logger.log('Skipping item after non-retryable batchCreate error for "' + skippedFinal.name + '": ' + skippedFinal.message);
    }

    if (remainingLog.retryableIndexes.length) {
      var remainingIndex = remainingLog.retryableIndexes[0];
      var remainingCursor = pendingCursorRefs[remainingIndex];
      var remainingMessage = getBatchErrorMessage_(remainingResult.errors, remainingIndex);
      Logger.log('Stopping after final batchCreate error for "' + pendingLogs[remainingIndex][1] + '": ' + remainingMessage);
      pageToken = remainingCursor ? remainingCursor.pageToken : pageToken;
      offset = remainingCursor ? remainingCursor.index : offset;
      stop = true;
    }
    pendingLogs = [];
    pendingCursorRefs = [];
<<<<<<< HEAD
    maybePersistCursor(pageToken, offset);
=======
>>>>>>> a11cfed2
  }

  saveDriveCursor_(pageToken, offset);
  Logger.log('Reviewed: ' + processed + ' Drive item(s). Attempted uploads: ' + seen + ', Uploaded: ' + uploaded + ' (this run). Skipped already logged: ' + skippedAlreadyLogged + ', Skipped unsupported mime: ' + skippedUnsupportedMime + '.');
}

/**
 * Builds the Drive API query that filters to supported image MIME types.
 *
 * @return {string} Query string that excludes trashed files and restricts to
 *     the SUPPORTED_MIME_TYPES allowlist.
 */
function getDriveMimeFilterQuery_() {
  var clauses = [];
  for (var i = 0; i < SUPPORTED_MIME_TYPES.length; i++) {
    clauses.push("mimeType = '" + SUPPORTED_MIME_TYPES[i] + "'");
  }
  if (!clauses.length) return "trashed = false";
  return "trashed = false and (" + clauses.join(' or ') + ")";
}

/* ===== GOOGLE PHOTOS API HELPERS ===== */

/**
 * Uploads a single blob to Google Photos and returns the upload token.
 *
 * @param {Blob} blob Drive file contents.
 * @param {string} fileName Original file name used for logging.
 * @return {{token: (string|null), error: (?Object)}} Upload result and error
 *     metadata.  Retryable failures are flagged via error.retryable.
 */
function uploadToPhotos_(blob, fileName) {
  var resp = fetchWithRetry_(function () {
    return UrlFetchApp.fetch('https://photoslibrary.googleapis.com/v1/uploads', {
      method: 'post',
      muteHttpExceptions: true,
      headers: {
        'Authorization': 'Bearer ' + ScriptApp.getOAuthToken(),
        'Content-Type': 'application/octet-stream',
        'X-Goog-Upload-File-Name': fileName,
        'X-Goog-Upload-Protocol': 'raw'
      },
      payload: blob.getBytes()
    });
  }, 5, 1000, function (r) {
    var c = r.getResponseCode();
    return c >= 200 && c < 300;
  });

  if (!resp) {
    return { token: null, error: { message: 'No response from upload endpoint after retries.', code: null, retryable: true } };
  }

  if (!resp.getResponseCode) {
    return { token: null, error: { message: 'Upload failed: missing response code.', code: null, retryable: true } };
  }

  var code = resp.getResponseCode();
  var body = resp.getContentText ? resp.getContentText() : '';

  if (code < 200 || code >= 300) {
    var message = 'HTTP ' + code;
    if (body) message += ' - ' + truncateString_(body, 200);
    return { token: null, error: { message: message, code: code, retryable: isRetryableStatusCode_(code) } };
  }

  if (!body) {
    return { token: null, error: { message: 'Upload endpoint returned empty body.', code: code, retryable: false } };
  }

  return { token: body, error: null };
}

/**
 * Calls the Google Photos batchCreate endpoint to finalize uploaded items.
 *
 * @param {!Array<!Object>} items Items created via upload tokens.
 * @param {string} albumId Target album ID or empty string for no album.
 * @return {{ids: !Array<(string|null)>, errors: !Array<(?Object)>}|null} Batch
 *     response or null when the API request failed outright.
 */
function createMediaItemsBatch_(items, albumId) {
  if (!items.length) return { ids: [], errors: [] };

  var body = {
    newMediaItems: items
  };
  if (albumId) body.albumId = albumId;

  var resp = fetchWithRetry_(function () {
    return UrlFetchApp.fetch('https://photoslibrary.googleapis.com/v1/mediaItems:batchCreate', {
      method: 'post',
      muteHttpExceptions: true,
      headers: {
        'Authorization': 'Bearer ' + ScriptApp.getOAuthToken(),
        'Content-Type': 'application/json'
      },
      payload: JSON.stringify(body)
    });
  }, 5, 1000, function (r) {
    var c = r.getResponseCode();
    return c >= 200 && c < 300;
  });

  if (!resp) return null;

  if (!resp.getResponseCode || resp.getResponseCode() < 200 || resp.getResponseCode() >= 300) {
    return null;
  }

  var json = {};
  try { json = JSON.parse(resp.getContentText() || '{}'); } catch (e) {}
  if (json.error) {
    var batchErrorMessage = json.error.message || 'Unknown batch error';
    var batchErrorCode = json.error.code || null;
    var batchErrors = [];
    for (var e = 0; e < items.length; e++) {
      batchErrors[e] = { code: batchErrorCode, message: batchErrorMessage, status: json.error };
    }
    return { ids: [], errors: batchErrors };
  }

  var results = json.newMediaItemResults || [];
  var ids = [];
  var errors = [];

  for (var i = 0; i < items.length; i++) {
    var res = results[i] || {};
    if (res.mediaItem && res.mediaItem.id) {
      ids.push(res.mediaItem.id);
      errors[i] = null;
      continue;
    }

    var status = res.status || {};
    var message = status.message || 'Unknown error';
    ids.push(null);
    errors[i] = {
      code: status.code || null,
      message: message,
      status: status
    };
  }

  if (results.length < items.length) {
    for (var j = results.length; j < items.length; j++) {
      if (typeof errors[j] === 'undefined') {
        ids[j] = null;
        errors[j] = { code: null, message: 'No result returned for media item.', status: {} };
      }
    }

    var status = res.status || {};
    var message = status.message || 'Unknown error';
    ids.push(null);
    errors[i] = {
      code: status.code || null,
      message: message,
      status: status
    };
  }

  return { ids: ids, errors: errors };
<<<<<<< HEAD
}

/**
 * Checks whether the provided MIME type is allowlisted for upload.
 *
 * @param {string} mime MIME type from the Drive file metadata.
 * @return {boolean} True when the MIME type is supported.
 */
function isSupportedMimeType_(mime) {
  if (!mime) return false;
  var normalized = String(mime).toLowerCase();
  return !!SUPPORTED_MIME_TYPE_LOOKUP[normalized];
}

/**
=======
}

/**
 * Checks whether the provided MIME type is allowlisted for upload.
 *
 * @param {string} mime MIME type from the Drive file metadata.
 * @return {boolean} True when the MIME type is supported.
 */
function isSupportedMimeType_(mime) {
  if (!mime) return false;
  var normalized = String(mime).toLowerCase();
  return !!SUPPORTED_MIME_TYPE_LOOKUP[normalized];
}

/**
>>>>>>> a11cfed2
 * Returns the list of Google Photos albums visible to the script.
 *
 * @return {!Array<!Object>} Album metadata objects.
 */
function listAlbums_() {
  var albums = [];
  var pageToken = null;
  do {
    var url = 'https://photoslibrary.googleapis.com/v1/albums';
    if (pageToken) url += '?pageToken=' + encodeURIComponent(pageToken);
    var resp = UrlFetchApp.fetch(url, {
      method: 'get',
      muteHttpExceptions: true,
      headers: { 'Authorization': 'Bearer ' + ScriptApp.getOAuthToken() }
    });
    if (resp.getResponseCode() !== 200) break;
    var json = {};
    try { json = JSON.parse(resp.getContentText() || '{}'); } catch (e) {}
    var arr = json.albums || [];
    for (var i = 0; i < arr.length; i++) albums.push(arr[i]);
    pageToken = json.nextPageToken || null;
  } while (pageToken);
  return albums;
}

/**
 * Looks up (or creates) the Google Photos album used for imports.
 *
 * @param {string} name Album title to search for or create.
 * @return {(string|null)} Album ID when available.
 */
function getOrCreateAlbum_(name) {
  var albums = listAlbums_();
  for (var i = 0; i < albums.length; i++) {
    if (albums[i].title === name) return albums[i].id;
  }
  var resp = UrlFetchApp.fetch('https://photoslibrary.googleapis.com/v1/albums', {
    method: 'post',
    muteHttpExceptions: true,
    headers: {
      'Authorization': 'Bearer ' + ScriptApp.getOAuthToken(),
      'Content-Type': 'application/json'
    },
    payload: JSON.stringify({ album: { title: name } })
  });
  if (resp.getResponseCode() >= 200 && resp.getResponseCode() < 300) {
    var json = {};
    try { json = JSON.parse(resp.getContentText() || '{}'); } catch (e) {}
    return json.id || null;
  }
  return null;
}

/* ===== LOGGING SUPPORT ===== */

/**
 * Retrieves (or creates) the spreadsheet sheet used to track uploads.
 *
 * @return {!GoogleAppsScript.Spreadsheet.Sheet} Sheet handle.
 */
function getLogSheet_() {
  var props = PropertiesService.getScriptProperties();
  var ssId = props.getProperty('LOG_SHEET_ID');
  var ss;

  if (ssId) {
    ss = SpreadsheetApp.openById(ssId);
  } else {
    // Try to reuse by name first
    var files = DriveApp.getFilesByName(LOG_SPREADSHEET_NAME);
    if (files.hasNext()) {
      var file = files.next();
      ss = SpreadsheetApp.open(file);
    } else {
      ss = SpreadsheetApp.create(LOG_SPREADSHEET_NAME);
    }
    props.setProperty('LOG_SHEET_ID', ss.getId());
  }

  var sheet = ss.getSheetByName(LOG_SHEET_NAME);
  if (!sheet) sheet = ss.insertSheet(LOG_SHEET_NAME);
  return sheet;
}

/**
 * Ensures the tracking sheet has the expected header row.
 *
 * @param {!GoogleAppsScript.Spreadsheet.Sheet} sheet Sheet to verify.
 */
function ensureHeaders_(sheet) {
  var lastRow = sheet.getLastRow();
  if (lastRow === 0) {
    sheet.appendRow(HEADERS);
    return;
  }
  var existing = sheet.getRange(1, 1, 1, HEADERS.length).getValues()[0];
  var ok = true;
  for (var i = 0; i < HEADERS.length; i++) {
    if ((existing[i] || '') !== HEADERS[i]) { ok = false; break; }
  }
  if (!ok) {
    sheet.getRange(1, 1, 1, HEADERS.length).setValues([HEADERS]);
  }
}

/**
 * Writes batchCreate results to the log and determines retry handling.
 *
 * @param {!GoogleAppsScript.Spreadsheet.Sheet} sheet Destination sheet.
 * @param {!Array<!Array>} pendingLogs Rows prepared for logging.
 * @param {{ids: !Array, errors: !Array}} result Batch API response object.
 * @param {!Object} uploadedMap Mutable map of Drive IDs already handled.
 * @return {{successes: number, retryableIndexes: !Array<number>, skippedDetails: !Array<!Object>}}
 *     Breakdown of results used to control the sync loop.
 */
function logBatchResults_(sheet, pendingLogs, result, uploadedMap) {
  var ids = (result && result.ids) || [];
  var errors = (result && result.errors) || [];
  var successRows = [];
  var failureRows = [];
  var successes = 0;
  var retryableIndexes = [];
  var skippedDetails = [];

  for (var i = 0; i < pendingLogs.length; i++) {
    var entry = pendingLogs[i];
    var mediaItemId = ids[i] || null;
    if (mediaItemId) {
      entry[4] = mediaItemId;
      successRows.push(entry);
      if (uploadedMap) uploadedMap[entry[0]] = true;
      successes++;
      continue;
    }

    var error = errors[i] || null;
    if (isRetryableBatchError_(error)) {
      retryableIndexes.push(i);
      continue;
    }

    var failureRow = entry.slice();
    var failureMessage = getBatchErrorMessage_(errors, i);
    failureRow[4] = 'FAILED: ' + truncateString_(failureMessage, 200);
    failureRows.push(failureRow);
    skippedDetails.push({ index: i, name: entry[1], message: failureMessage });
    if (uploadedMap) uploadedMap[entry[0]] = true;
  }

  if (successRows.length) {
    sheet.getRange(sheet.getLastRow() + 1, 1, successRows.length, HEADERS.length).setValues(successRows);
<<<<<<< HEAD
  }
  if (failureRows.length) {
    sheet.getRange(sheet.getLastRow() + 1, 1, failureRows.length, HEADERS.length).setValues(failureRows);
  }
=======
  }
  if (failureRows.length) {
    sheet.getRange(sheet.getLastRow() + 1, 1, failureRows.length, HEADERS.length).setValues(failureRows);
  }
>>>>>>> a11cfed2

  return {
    successes: successes,
    retryableIndexes: retryableIndexes,
    skippedDetails: skippedDetails
  };
<<<<<<< HEAD
}

/**
 * Records a non-retryable upload failure in the log and marks the file as seen.
 */
function logNonRetryableUploadFailure_(sheet, fileId, name, mime, message, uploadedMap) {
  var row = [fileId, name, mime, new Date(), 'FAILED: ' + truncateString_(message, 200)];
  sheet.getRange(sheet.getLastRow() + 1, 1, 1, HEADERS.length).setValues([row]);
  if (uploadedMap) uploadedMap[fileId] = true;
}

/**
=======
}

/**
 * Records a non-retryable upload failure in the log and marks the file as seen.
 */
function logNonRetryableUploadFailure_(sheet, fileId, name, mime, message, uploadedMap) {
  var row = [fileId, name, mime, new Date(), 'FAILED: ' + truncateString_(message, 200)];
  sheet.getRange(sheet.getLastRow() + 1, 1, 1, HEADERS.length).setValues([row]);
  if (uploadedMap) uploadedMap[fileId] = true;
}

/**
>>>>>>> a11cfed2
 * Builds a lookup of Drive IDs that have already been processed.
 *
 * @param {!GoogleAppsScript.Spreadsheet.Sheet} sheet Source sheet.
 * @return {!Object<string, boolean>} Map keyed by Drive file ID.
 */
function buildUploadedMap_(sheet) {
  var lastRow = sheet.getLastRow();
  var map = {};
  if (lastRow < 2) return map;
  var values = sheet.getRange(2, 1, lastRow - 1, 1).getValues();
  for (var i = 0; i < values.length; i++) {
    var id = values[i][0];
    if (id) map[id] = true;
  }
  return map;
}

/**
 * Returns the persisted Drive pagination state (page token + index).
 */
function getDriveCursor_() {
  var props = PropertiesService.getScriptProperties();
  var token = props.getProperty('DRIVE_CURSOR_TOKEN');
  var index = props.getProperty('DRIVE_CURSOR_INDEX');
  return {
    pageToken: token || '',
    index: index ? Number(index) : 0
  };
}

/**
 * Persists the Drive cursor state used to resume future runs.
 */
function saveDriveCursor_(pageToken, index) {
  var props = PropertiesService.getScriptProperties();
  if (!pageToken && !index) {
    props.deleteProperty('DRIVE_CURSOR_TOKEN');
    props.deleteProperty('DRIVE_CURSOR_INDEX');
    return;
  }
  props.setProperty('DRIVE_CURSOR_TOKEN', pageToken || '');
  props.setProperty('DRIVE_CURSOR_INDEX', index || 0);
}

/* ===== CACHE HELPERS ===== */
/** Retrieves the cached album ID if one has been stored. */
function getCachedAlbumId_() {
  return PropertiesService.getScriptProperties().getProperty('ALBUM_ID');
}
/** Stores the album ID for reuse across sync runs. */
function cacheAlbumId_(id) {
  PropertiesService.getScriptProperties().setProperty('ALBUM_ID', id);
}

/* ===== RETRY WITH BACKOFF ===== */

/**
 * Executes a request function with exponential backoff retry logic.
 */
function fetchWithRetry_(fn, maxAttempts, baseDelayMs, successPredicate) {
  var attempt = 0;
  var last = null;
  while (attempt < maxAttempts) {
    try {
      var resp = fn();
      last = resp;
      if (successPredicate(resp)) return resp;
      var code = resp.getResponseCode();
      if (code === 429 || (code >= 500 && code < 600)) {
        Utilities.sleep(baseDelayMs * Math.pow(2, attempt));
      } else {
        return resp; // non-retryable status
      }
    } catch (e) {
      Utilities.sleep(baseDelayMs * Math.pow(2, attempt));
    }
    attempt++;
  }
  return last;
}

/** Shortens long strings for logging. */
function truncateString_(value, maxLength) {
  if (!value) return '';
  if (value.length <= maxLength) return value;
  return value.substring(0, maxLength) + '...';
}

/** Determines if an HTTP status code is safe to retry. */
function isRetryableStatusCode_(code) {
  if (code === 429) return true;
  if (typeof code !== 'number') return false;
  return code >= 500 && code < 600;
}

/** Derives a human-readable error message for a batchCreate entry. */
function getBatchErrorMessage_(errors, index) {
  if (!errors || typeof index !== 'number' || index < 0 || index >= errors.length) {
    return 'Unknown error';
  }
  var entry = errors[index];
  if (!entry) return 'Unknown error';
  if (entry.message) return entry.message;
  if (entry.status && entry.status.message) return entry.status.message;
  return 'Unknown error';
}

/** Checks whether a batchCreate error warrants a retry. */
function isRetryableBatchError_(error) {
  if (!error) return true;
  var code = null;
  if (typeof error.code === 'number') code = error.code;
  if (code === null && error.status && typeof error.status.code === 'number') {
    code = error.status.code;
  }

  if (code === null && error.status && error.status.message) {
    var upper = String(error.status.message).toUpperCase();
    if (upper === 'RESOURCE_EXHAUSTED' || upper === 'UNAVAILABLE' || upper === 'ABORTED') {
      return true;
    }
  }

  if (code === null) return false;

  return code === 8 || code === 10 || code === 13 || code === 14;
}
<|MERGE_RESOLUTION|>--- conflicted
+++ resolved
@@ -16,10 +16,7 @@
 var HEADERS = ['fileId', 'name', 'mimeType', 'uploadedAt', 'mediaItemId'];
 var PHOTOS_BATCH_LIMIT = 50; // Google Photos batchCreate limit
 var PROGRESS_LOG_INTERVAL = 10; // how often to log progress while scanning Drive
-<<<<<<< HEAD
 var MAX_RUNTIME_MS = 5 * 60 * 1000; // exit early so Apps Script triggers stay healthy
-=======
->>>>>>> a11cfed2
 /** MIME types that are eligible for upload to Google Photos. */
 var SUPPORTED_MIME_TYPES = [
   'image/jpeg',
@@ -76,7 +73,6 @@
   var skippedUnsupportedMime = 0;
   var processed = 0;
   var lastProgressLogCount = 0;
-<<<<<<< HEAD
   var startTimeMs = new Date().getTime();
   var lastPersistedToken = pageToken || '';
   var lastPersistedIndex = offset || 0;
@@ -89,8 +85,6 @@
     lastPersistedToken = currentToken;
     lastPersistedIndex = currentIndex;
   }
-=======
->>>>>>> a11cfed2
 
   Logger.log('Starting sync. Existing cursor: pageToken=' + (pageToken ? 'set' : 'unset') + ', index=' + offset + '.');
 
@@ -135,10 +129,7 @@
         offset = i + 1;
         skippedAlreadyLogged++;
         logProgressIfNeeded();
-<<<<<<< HEAD
         maybePersistCursor(requestToken || '', offset);
-=======
->>>>>>> a11cfed2
         continue;
       }
 
@@ -147,10 +138,7 @@
         offset = i + 1;
         skippedUnsupportedMime++;
         logProgressIfNeeded();
-<<<<<<< HEAD
         maybePersistCursor(requestToken || '', offset);
-=======
->>>>>>> a11cfed2
         continue;
       }
 
@@ -175,10 +163,7 @@
         logNonRetryableUploadFailure_(sheet, fileId, name, mime, uploadErrorMessage, uploadedMap);
         offset = i + 1;
         logProgressIfNeeded();
-<<<<<<< HEAD
         maybePersistCursor(requestToken || '', offset);
-=======
->>>>>>> a11cfed2
         continue;
       }
 
@@ -220,7 +205,6 @@
         batchItems = [];
         pendingLogs = [];
         pendingCursorRefs = [];
-<<<<<<< HEAD
         maybePersistCursor(pageToken, offset);
         if (stop) break;
       }
@@ -231,9 +215,6 @@
         offset = i + 1;
         stop = true;
         break;
-=======
-        if (stop) break;
->>>>>>> a11cfed2
       }
 
       if (uploaded >= BATCH_SIZE) {
@@ -282,10 +263,7 @@
     }
     pendingLogs = [];
     pendingCursorRefs = [];
-<<<<<<< HEAD
     maybePersistCursor(pageToken, offset);
-=======
->>>>>>> a11cfed2
   }
 
   saveDriveCursor_(pageToken, offset);
@@ -449,7 +427,6 @@
   }
 
   return { ids: ids, errors: errors };
-<<<<<<< HEAD
 }
 
 /**
@@ -465,23 +442,6 @@
 }
 
 /**
-=======
-}
-
-/**
- * Checks whether the provided MIME type is allowlisted for upload.
- *
- * @param {string} mime MIME type from the Drive file metadata.
- * @return {boolean} True when the MIME type is supported.
- */
-function isSupportedMimeType_(mime) {
-  if (!mime) return false;
-  var normalized = String(mime).toLowerCase();
-  return !!SUPPORTED_MIME_TYPE_LOOKUP[normalized];
-}
-
-/**
->>>>>>> a11cfed2
  * Returns the list of Google Photos albums visible to the script.
  *
  * @return {!Array<!Object>} Album metadata objects.
@@ -633,24 +593,16 @@
 
   if (successRows.length) {
     sheet.getRange(sheet.getLastRow() + 1, 1, successRows.length, HEADERS.length).setValues(successRows);
-<<<<<<< HEAD
   }
   if (failureRows.length) {
     sheet.getRange(sheet.getLastRow() + 1, 1, failureRows.length, HEADERS.length).setValues(failureRows);
   }
-=======
-  }
-  if (failureRows.length) {
-    sheet.getRange(sheet.getLastRow() + 1, 1, failureRows.length, HEADERS.length).setValues(failureRows);
-  }
->>>>>>> a11cfed2
 
   return {
     successes: successes,
     retryableIndexes: retryableIndexes,
     skippedDetails: skippedDetails
   };
-<<<<<<< HEAD
 }
 
 /**
@@ -663,20 +615,6 @@
 }
 
 /**
-=======
-}
-
-/**
- * Records a non-retryable upload failure in the log and marks the file as seen.
- */
-function logNonRetryableUploadFailure_(sheet, fileId, name, mime, message, uploadedMap) {
-  var row = [fileId, name, mime, new Date(), 'FAILED: ' + truncateString_(message, 200)];
-  sheet.getRange(sheet.getLastRow() + 1, 1, 1, HEADERS.length).setValues([row]);
-  if (uploadedMap) uploadedMap[fileId] = true;
-}
-
-/**
->>>>>>> a11cfed2
  * Builds a lookup of Drive IDs that have already been processed.
  *
  * @param {!GoogleAppsScript.Spreadsheet.Sheet} sheet Source sheet.
